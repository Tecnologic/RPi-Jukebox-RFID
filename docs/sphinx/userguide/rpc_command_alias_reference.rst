--- conflicted
+++ resolved
@@ -48,9 +48,6 @@
     Default actions modifiers
          **ignore_card_removal_action** |--| True
 
-<<<<<<< HEAD
-.. py:function:: set_volume(...) -> volume.ctrl.set_volume(volume: int)
-=======
 .. py:function:: next_song(...) -> player.ctrl.next()
     :noindex:
 
@@ -75,8 +72,7 @@
     Default actions modifiers
          **ignore_card_removal_action** |--| True
 
-.. py:function:: set_volume(...) -> volume.ctrl.set_volume(volume)
->>>>>>> 7eaf7d36
+.. py:function:: set_volume(...) -> volume.ctrl.set_volume(volume: int)
     :noindex:
 
     Set the volume (0-100) for the currently active output
@@ -96,11 +92,7 @@
 
          **ignore_same_id_delay** |--| True
 
-<<<<<<< HEAD
 .. py:function:: set_soft_max_volume(...) -> volume.ctrl.set_soft_max_volume(max_volume: int)
-=======
-.. py:function:: dec_volume(...) -> volume.ctrl.dec_volume(step=3)
->>>>>>> 7eaf7d36
     :noindex:
 
     Limit the maximum volume to max_volume for the currently active output
