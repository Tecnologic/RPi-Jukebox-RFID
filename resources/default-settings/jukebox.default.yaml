--- conflicted
+++ resolved
@@ -127,7 +127,11 @@
   # RPi-specific stuff. Will be silently ignored if not on an RPi
   rpi:
     hdmi_power_down: False
-<<<<<<< HEAD
+bluetooth_audio_buttons:
+  # When a bluetooth sound device (headphone, speakers) connects
+  # attempt to automatically listen to it's buttons (play, next, ...)
+  # Note that volume up/down is handled independently from this by the bluetooth audio protocol
+  enable: true
 # Espeak is the current speech synthesizer
 speaking_text:
   # All languages available here: http://espeak.sourceforge.net/languages.html
@@ -137,11 +141,4 @@
   # Whether you want to read punctuation or not
   speak_punct: False
   # Must be one of: female, male, croak, whisper
-  voice: female
-=======
-bluetooth_audio_buttons:
-  # When a bluetooth sound device (headphone, speakers) connects
-  # attempt to automatically listen to it's buttons (play, next, ...)
-  # Note that volume up/down is handled independently from this by the bluetooth audio protocol
-  enable: true
->>>>>>> da8a167a
+  voice: female