#!/usr/bin/python3
from gpiozero import Button
from signal import pause
from subprocess import check_call

# This script will block any I2S DAC e.g. from Hifiberry, Justboom, ES9023, PCM5102A
# due to the assignment of GPIO 19 and 21 to a buttons
#
# 2019-12-17
# Added support to detect RFID tag removal.
#
# 2018-10-31
# Added the function on holding volume + - buttons to change the volume in 0.3s interval
#
# 2018-10-15
# this script has the `pull_up=True` for all pins. See the following link for additional info: 
# https://github.com/MiczFlor/RPi-Jukebox-RFID/issues/259#issuecomment-430007446
#
# 2017-12-12
# This script was copied from the following RPi forum post:
# https://forum-raspberrypi.de/forum/thread/13144-projekt-jukebox4kids-jukebox-fuer-kinder/?postID=312257#post312257
# I have not yet had the time to test is, so I placed it in the misc folder.
# If anybody has ideas or tests or experience regarding this solution, please create pull requests or contact me.

def def_shutdown():
    check_call("./scripts/playout_controls.sh -c=shutdown", shell=True)

def def_volU():
    check_call("./scripts/playout_controls.sh -c=volumeup", shell=True)

def def_volD():
    check_call("./scripts/playout_controls.sh -c=volumedown", shell=True)

def def_vol0():
    check_call("./scripts/playout_controls.sh -c=mute", shell=True)

def def_next():
    check_call("./scripts/playout_controls.sh -c=playernext", shell=True)

def def_prev():
    check_call("./scripts/playout_controls.sh -c=playerprev", shell=True)

def def_rfidoff():
    check_call("./scripts/playout_controls.sh -c=playerpauseforce", shell=True)

def def_halt():
    check_call("./scripts/playout_controls.sh -c=playerpause", shell=True)

def def_recordstart():
    check_call("./scripts/playout_controls.sh -c=recordstart", shell=True)

def def_recordstop():
    check_call("./scripts/playout_controls.sh -c=recordstop", shell=True)

def def_recordplaylatest():
    check_call("./scripts/playout_controls.sh -c=recordplaylatest", shell=True)

<<<<<<< HEAD
shut = Button(3, hold_time=2)
vol0 = Button(13,pull_up=True)
volU = Button(16,pull_up=True,hold_time=0.3,hold_repeat=True)
volD = Button(19,pull_up=True,hold_time=0.3,hold_repeat=True)
next = Button(26,pull_up=True)
prev = Button(20,pull_up=True)
halt = Button(21,pull_up=True)
#rfidoff = Button(12,pull_up=True)
#reco = Button(6, pull_up=True) # Choose GPIO to fit your hardware
#play = Button(12,pull_up=True) # Choose GPIO to fit your hardware
=======
btn_shut = Button(3, hold_time=2)
btn_vol0 = Button(13,pull_up=True)
btn_volU = Button(16,pull_up=True,hold_time=0.3,hold_repeat=True)
btn_volD = Button(19,pull_up=True,hold_time=0.3,hold_repeat=True)
btn_next = Button(26,pull_up=True)
btn_prev = Button(20,pull_up=True)
btn_halt = Button(21,pull_up=True)
#btn_reco = Button(6, pull_up=True) # Choose GPIO to fit your hardware
#btn_play = Button(12,pull_up=True) # Choose GPIO to fit your hardware
>>>>>>> 12afba1a

btn_shut.when_held = def_shutdown
btn_vol0.when_pressed = def_vol0
btn_volU.when_pressed = def_volU
#When the Volume Up button was held for more than 0.3 seconds every 0.3 seconds he will call a ra$
btn_volU.when_held = def_volU
btn_volD.when_pressed = def_volD
#When the Volume Down button was held for more than 0.3 seconds every 0.3 seconds he will lower t$
<<<<<<< HEAD
volD.when_held = def_volD
next.when_pressed = def_next
prev.when_pressed = def_prev
halt.when_pressed = def_halt
#rfidoff.when_pressed = def_rfidoff
#reco.when_pressed = def_recordstart
#reco.when_released = def_recordstop
#play.when_pressed = def_recordplaylatest
=======
btn_volD.when_held = def_volD
btn_next.when_pressed = def_next
btn_prev.when_pressed = def_prev
btn_halt.when_pressed = def_halt
#btn_reco.when_pressed = def_recordstart
#btn_reco.when_released = def_recordstop
#btn_play.when_pressed = def_recordplaylatest
>>>>>>> 12afba1a

pause()<|MERGE_RESOLUTION|>--- conflicted
+++ resolved
@@ -7,7 +7,10 @@
 # due to the assignment of GPIO 19 and 21 to a buttons
 #
 # 2019-12-17
-# Added support to detect RFID tag removal.
+# Added support to detect RFID tag removal. Requires an appropriate switch
+# makes no difference which hardware implementation you choose, could be a simple switch, 
+# or hidden magnetic switch or hacking the rfid reader as suggested here:
+# https://github.com/MiczFlor/RPi-Jukebox-RFID/issues/62
 #
 # 2018-10-31
 # Added the function on holding volume + - buttons to change the volume in 0.3s interval
@@ -55,18 +58,6 @@
 def def_recordplaylatest():
     check_call("./scripts/playout_controls.sh -c=recordplaylatest", shell=True)
 
-<<<<<<< HEAD
-shut = Button(3, hold_time=2)
-vol0 = Button(13,pull_up=True)
-volU = Button(16,pull_up=True,hold_time=0.3,hold_repeat=True)
-volD = Button(19,pull_up=True,hold_time=0.3,hold_repeat=True)
-next = Button(26,pull_up=True)
-prev = Button(20,pull_up=True)
-halt = Button(21,pull_up=True)
-#rfidoff = Button(12,pull_up=True)
-#reco = Button(6, pull_up=True) # Choose GPIO to fit your hardware
-#play = Button(12,pull_up=True) # Choose GPIO to fit your hardware
-=======
 btn_shut = Button(3, hold_time=2)
 btn_vol0 = Button(13,pull_up=True)
 btn_volU = Button(16,pull_up=True,hold_time=0.3,hold_repeat=True)
@@ -74,9 +65,9 @@
 btn_next = Button(26,pull_up=True)
 btn_prev = Button(20,pull_up=True)
 btn_halt = Button(21,pull_up=True)
+#btn_rfidoff = Button(12,pull_up=True)
 #btn_reco = Button(6, pull_up=True) # Choose GPIO to fit your hardware
 #btn_play = Button(12,pull_up=True) # Choose GPIO to fit your hardware
->>>>>>> 12afba1a
 
 btn_shut.when_held = def_shutdown
 btn_vol0.when_pressed = def_vol0
@@ -85,23 +76,13 @@
 btn_volU.when_held = def_volU
 btn_volD.when_pressed = def_volD
 #When the Volume Down button was held for more than 0.3 seconds every 0.3 seconds he will lower t$
-<<<<<<< HEAD
-volD.when_held = def_volD
-next.when_pressed = def_next
-prev.when_pressed = def_prev
-halt.when_pressed = def_halt
-#rfidoff.when_pressed = def_rfidoff
-#reco.when_pressed = def_recordstart
-#reco.when_released = def_recordstop
-#play.when_pressed = def_recordplaylatest
-=======
 btn_volD.when_held = def_volD
 btn_next.when_pressed = def_next
 btn_prev.when_pressed = def_prev
 btn_halt.when_pressed = def_halt
+#btn_rfidoff.when_pressed = def_rfidoff
 #btn_reco.when_pressed = def_recordstart
 #btn_reco.when_released = def_recordstop
 #btn_play.when_pressed = def_recordplaylatest
->>>>>>> 12afba1a
 
 pause()