--- conflicted
+++ resolved
@@ -24,15 +24,11 @@
 It's a thin wrapper to integrate it into the Jukebox's API, allowing a YAML based configuration and providing
 helpful error messages on misconfiguration.
 
-<<<<<<< HEAD
 Pin Numbering
 -----------------
 
 The pin numbering is the BCM pin numbering, as is the
 `default in GPIOZero <https://gpiozero.readthedocs.io/en/stable/recipes.html#pin-numbering>`_.
-=======
-The pin numbering is equal to the BCM pin numbering `default in GPIOZero <https://gpiozero.readthedocs.io/en/stable/recipes.html#pin-numbering>`_.
->>>>>>> 9dfe2982
 
 Configuration
 -------------------
@@ -59,16 +55,10 @@
 
 Configuring input devices consists of 2 aspects:
 
-<<<<<<< HEAD
     #. Define an input device and configure it's parameters. All available
-       input devices can be found in Available output devices can be found in :class:`components.gpio.gpioz.core.input_devices`.
+       input devices can be found in :class:`components.gpio.gpioz.core.input_devices`.
     #. Assign an action to execute on input state change.
        Actions are defined as :ref:`userguide/rpc_commands:RPC Commands`,
-=======
-    #. Define an input device and configure its parameters
-    #. Assign an action to accomplish an input state change.
-       Actions are defined as :ref:`userguide/rpc_commands:RPC Commands`
->>>>>>> 9dfe2982
        just the same as for assigning card actions.
 
 
@@ -91,7 +81,6 @@
 Each device instantiation must be uniquely named, here  ``TogglePlayback``. The name can be freely chosen, as
 long as it is unique.
 
-<<<<<<< HEAD
 The parameter ``type`` directly matches the GPIO input device class, in this case
 :class:`LED <components.gpio.gpioz.core.input_devices.Button>`. With ``kwargs`` you can set all the class initialization
 parameters, which relate directly to the class' initialization parameters.
@@ -104,10 +93,6 @@
 
 The default configuration of the Button uses the internal pull-up resistor. So, the physical connection to
 the RPi looks:
-=======
-The default configuration of the button uses the internal pull-up resistor. The physical connection to
-the RPi looks like this
->>>>>>> 9dfe2982
 
 .. code-block:: text
 
@@ -279,17 +264,10 @@
 
 Configuring output devices contains 2 aspects:
 
-<<<<<<< HEAD
     #. Define the the output device. Available output devices can be found in :class:`components.gpio.gpioz.core.output_devices`.
     #. Connect the device to some Jukebox function which then
        activates the device on e.g. RFID card read. There are many predefined connections
        available. Check them all out in :class:`components.gpio.gpioz.plugin.connectivity`
-=======
-    #. Defining the output device
-    #. Connecting the device to some Jukebox function which then
-       activates the device on e.g. RFID card read. There are many predefined connections
-       available. New connections can also be coded with Python. More information here (TBD).
->>>>>>> 9dfe2982
 
 .. note:: There are two different types of buzzers:
 
@@ -350,14 +328,10 @@
 Card Read + Volume + Status Buzzer
 ^^^^^^^^^^^^^^^^^^^^^^^^^^^^^^^^^^^
 
-<<<<<<< HEAD
 Extend the card read buzzer to also sound one long beep after completed boot up and two beeps on shutdown.
 On top sound a short beep when minimum or maximum volume is reached.
 The only difference is the two additional connection functions.
-=======
-Extend the card read buzzer to also sound a long beed after completed boot up and 2 beeps on shutdown.
-The only difference is the second connection function.
->>>>>>> 9dfe2982
+
 
 .. code-block:: yaml
 
@@ -407,12 +381,8 @@
 Volume LED
 ^^^^^^^^^^^^
 
-<<<<<<< HEAD
-Have an LED change it's brightness to reflect the current volume level. It also flashes when minimum or maximum
+Have a LED change it's brightness to reflect the current volume level. It also flashes when minimum or maximum
 volume level is reached.
-=======
-Have a LED change it's brightness to reflect the current volume level.
->>>>>>> 9dfe2982
 
 .. code-block:: yaml
 
