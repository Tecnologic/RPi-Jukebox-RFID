--- conflicted
+++ resolved
@@ -42,32 +42,6 @@
     def terminate(self):
         self._keep_running = False
 
-<<<<<<< HEAD
-    def execute(self, module, method, args, kwargs):
-        """
-        Call the method in module with args and kwargs
-        Arguments and keyword arguments will be unpacked when calling the function
-        :param module: The plugin module
-        :param method: The registers function within the plugin module
-        :param args: Set with arguments passed to the function. Pass empty set if unneeded
-        :param kwargs: Dict with keyword arguments. Pass an empty dict if unneeded
-        :return: The return value of the method in the RPC protocol format or an error message
-        """
-        if module in self.objects:
-            method_attr = getattr(self.objects[module], method, None)
-            if callable(method_attr):
-                try:
-                    response = {'result': method_attr(*args, **kwargs)}
-                except Exception as e:
-                    response = {'error': {'code': -1, 'message': f"Error while executing method: '{method_attr}' in '{module}'. Reason: {e}"}}
-            else:
-                response = {'error': {'code': -1, 'message': f"Method not callable: '{method}' in '{module}'"}}
-        else:
-            response = {'error': {'code': -1, 'message': f"Unknown plugin object: '{module}'"}}
-        return response
-
-=======
->>>>>>> 65d62087
     def run(self):
         self._keep_running = True
         # TODO: check if connected, otherwise connect or exit?
