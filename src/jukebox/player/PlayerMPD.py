#!/usr/bin/env python3
# -*- coding: utf-8 -*-

import mpd
import threading
import logging
import time

logger = logging.getLogger('jb.PlayerMPD')


class player_control:
    def __init__(self, mpd_host, music_player_status, volume_control, pubsubserver):
        self.pubsubserver = pubsubserver
        self.mpd_host = mpd_host
        self.volume_control = volume_control
        self.music_player_status = music_player_status

        self.mpd_client = mpd.MPDClient()
        self.mpd_client.timeout = 0.5               # network timeout in seconds (floats allowed), default: None
        self.mpd_client.idletimeout = 0.5           # timeout for fetching the result of the idle command
        self.connect()
        logger.info(f"Connected to MPD Version: {self.mpd_client.mpd_version}")

        if not self.music_player_status:
            self.music_player_status['player_status'] = {}
            self.music_player_status['audio_folder_status'] = {}
            self.music_player_status.save_to_json()
            self.current_folder_status = {}
        else:
            last_played_folder = self.music_player_status['player_status'].get('last_played_folder')
            if last_played_folder is not None:
                self.current_folder_status = self.music_player_status['audio_folder_status'][last_played_folder]
                self.mpd_client.clear()
                self.mpd_client.add(last_played_folder)
                logger.info(f"Last Played Folder: {last_played_folder}")

        self.old_song = None
        self.mpd_status = {}
        self.mpd_status_poll_interval = 0.25
        self.mpd_mutex = threading.Lock()
        self.status_thread = threading.Timer(self.mpd_status_poll_interval, self._mpd_status_poll).start()

    def connect(self):
        self.mpd_client.connect(self.mpd_host, 6600)

    def mpd_retry_with_mutex(self, mpd_cmd, params=None):
        '''
        This method adds thread saftey for acceses to mpd via a mutex lock,
        it shall be used for each access to mpd to ensure thread safety
        In case of a communication error the connection will be reestablished and the pending command will be repeated 2 times

        I think this should be refactored to a decorator
        '''
        retry = 2
        with self.mpd_mutex:
            while retry:
                try:
                    if params is None:
                        ret = mpd_cmd()
                    else:
                        ret = mpd_cmd(params)
                    break
                except ConnectionError:     # TODO: this is not working properly yet, we are alwas anding up in the Exception!
                    logger.info(f"MPD Connection Error, retry {retry}")
                    self.connect()
                    retry -= 1
                except Exception as e:
                    if retry:
                        retry -= 1
                        self.connect()      # TODO: Workaround, since the above ConnectionError is not properly caught
                        logger.info(f"MPD Error, retry {retry}")
                        logger.info(f"{e.__class__}")
                        logger.info(f"{e}")
                    else:
                        logger.error(f"{e}")
                        ret = {}
                        break
        return ret

    def _mpd_status_poll(self):
        '''
        this method polls the status from mpd and stores the important inforamtion in the music_player_status,
        it will repeat itself in the intervall specified by self.mpd_status_poll_interval
        '''
        self.mpd_status.update(self.mpd_retry_with_mutex(self.mpd_client.status))

        # get song name just if the song has changed
        if self.mpd_status.get('song') != self.old_song:
            self.mpd_status.update(self.mpd_retry_with_mutex(self.mpd_client.currentsong))
            self.old_song = self.mpd_status['song']

        self.mpd_status['volume'] = self.volume_control.get_volume()

        if self.mpd_status.get('elapsed') is not None:
            self.current_folder_status["ELAPSED"] = self.mpd_status['elapsed']
            self.music_player_status['player_status']["CURRENTSONGPOS"] = self.mpd_status['song']
            self.music_player_status['player_status']["CURRENTFILENAME"] = self.mpd_status['file']

        # the repetation is intentionally at the end, to avoid overruns in case of delays caused by communication
        self.pubsubserver.publish('playerstatus', self.mpd_status)
        self.status_thread = threading.Timer(self.mpd_status_poll_interval, self._mpd_status_poll).start()
        return ()

    def get_player_type_and_version(self):
        return ({'result': 'mpd', 'version': self.mpd_retry_with_mutex(self.mpd_client.mpd_version)})

    def play(self, songid=None):
<<<<<<< HEAD
        if songid is None:
            songid = 0

        if songid == 0:
            self.mpd_retry_with_mutex(self.mpd_client.play)
        else:
            self.mpd_retry_with_mutex(self.mpd_client.play, songid)
=======

        if songid is None:
            songid = 1
>>>>>>> 6d7d6e66

        time.sleep(.3)
        status = self.mpd_status

        return ({'object': 'player', 'method': 'play', 'params': {'status': status}})

    def stop(self):
        self.mpd_retry_with_mutex(self.mpd_client.stop)

<<<<<<< HEAD
        time.sleep(.3)
        status = self.mpd_status

        return ({'object': 'player', 'method': 'stop', 'params': {'status': status}})

=======
>>>>>>> 6d7d6e66
    def pause(self):
        self.mpd_retry_with_mutex(self.mpd_client.pause, 1)

<<<<<<< HEAD
        time.sleep(.3)
        status = self.mpd_status

        return ({'object': 'player', 'method': 'pause', 'params': {'status': status}})

=======
>>>>>>> 6d7d6e66
    def prev(self):
        self.mpd_retry_with_mutex(self.mpd_client.previous)

<<<<<<< HEAD
        time.sleep(.3)
        status = self.mpd_status

        return ({'object': 'player', 'method': 'prev', 'params': {'status': status}})

=======
>>>>>>> 6d7d6e66
    def next(self):
        self.mpd_retry_with_mutex(self.mpd_client.next)

<<<<<<< HEAD
        time.sleep(.3)
        status = self.mpd_status

        return ({'object': 'player', 'method': 'next', 'params': {'status': status}})

    def seek(self, newTime):
        if newTime is not None:
            self.mpd_retry_with_mutex(self.mpd_client.seekcur, newTime)

        time.sleep(.3)
        status = self.mpd_status

        return ({'object': 'player', 'method': 'seek', 'params': {'status': status}})
=======
    def seek(self, time):
        if time is not None:
            self.mpd_retry_with_mutex(self.mpd_client.seekcur, time)
        return ({})
>>>>>>> 6d7d6e66

    def replay(self):
        return ({})

    def repeatmode(self, mode):
        if mode == 'repeat':
            repeat = 1
            single = 0
        elif mode == 'single':
            repeat = 1
            single = 1
        else:
            repeat = 0
            single = 0

        self.mpd_retry_with_mutex(self.mpd_client.repeat, repeat)
        self.mpd_retry_with_mutex(self.mpd_client.single, single)
        return ({})

<<<<<<< HEAD
    def get_current_song(self, param):
        status = self.mpd_status

        return ({'object': 'player', 'method': 'next', 'params': {'status': status}})
=======
    def get_current_song(self):
        return {'resp': self.mpd_retry_with_mutex(self.mpd_client.currentsong)}
>>>>>>> 6d7d6e66

    def map_filename_to_playlist_pos(self, filename):
        logger.error("map_filename_to_playlist_pos not yet implemented")
        # self.mpd_client.playlistfind()
        return 0

    def remove(self):
        logger.error("remove not yet implemented")
        return ({})

    def move(self):
        # song_id = param.get("song_id")
        # step = param.get("step")
        # MPDClient.playlistmove(name, from, to)
        # MPDClient.swapid(song1, song2)

        logger.error("move not yet implemented")
        return ({})

    def test_mutex(self, delay):
        self.mpd_mutex.acquire()
        time.sleep(delay)
        self.mpd_mutex.release()

    def playsingle(self):
        logger.error("playsingle not yet implemented")
        return ({})

    def playlistaddplay(self, folder):
        # add to playlist (and play)
        # this command clears the playlist, loads a new playlist and plays it. It also handles the resume play feature.
        # FOLDER = rel path from audiofolders
        # VALUE = name of playlist

        # NEW VERSION:
        # Read the current config file (include will execute == read)
        # . "$AUDIOFOLDERSPATH/$FOLDER/folder.conf"

<<<<<<< HEAD
        # folder = param.get("folder")

=======
>>>>>>> 6d7d6e66
        logger.info(f"playing folder: {folder}")
        self.mpd_retry_with_mutex(self.mpd_client.clear)

        if folder is not None:
                # TODO: why dealing with playlists? at least partially redundant with folder.config,
            # so why not combine if needed alternative solution, just add folders recursively to quene
            self.mpd_retry_with_mutex(self.mpd_client.add, folder)

            self.music_player_status['player_status']['last_played_folder'] = folder

            self.current_folder_status = self.music_player_status['audio_folder_status'].get(folder)
            if self.current_folder_status is None:
                self.current_folder_status = self.music_player_status['audio_folder_status'][folder] = {}

            self.mpd_retry_with_mutex(self.mpd_client.play)

        if 0:
            # Change some settings according to current folder IF the folder.conf exists
            # . ${PATHDATA}/inc.settingsFolderSpecific.sh

            # check if we switch to single file playout
            # #${PATHDATA}/single_play.sh -c=single_check -d="${FOLDER}"

            # single_check)
            # Check if SINGLE is switched on. As this is called for each playlist change,
            # it will overwrite temporary shuffle mode
            # if [ $SINGLE == "ON" ]
            # then
            # mpc single on
            # else
            #  mpc single off
            # fi

            if self.current_folder_status["SINGLE"] == "OFF":
                self.mpd_client.single(0)
            else:
                self.mpd_client.single(1)

            # check if we shuffle the playlist
            # ${PATHDATA}/shuffle_play.sh -c=shuffle_check -d="${FOLDER}"
            # shuffle_check)
            # #Check if SHUFFLE is switched on. As this is called for each playlist change,
            # it will overwrite temporary shuffle mode
            # if [ $SHUFFLE == "ON" ];
            # then
            #   mpc shuffle
            # else
            #   mpc random off
            # fi

            if self.current_folder_status["SHUFFLE"] == "OFF":
                self.mpd_client.random(0)
            else:
                self.mpd_client.shuffle()

            # TODO: player controls volume
            # need a setter for mute/unmute from volume class?

            # Unmute if muted
            # if [ -f $VOLFILE ]; then
            #   $VOLFILE DOES exist == audio off
            #  read volume level from $VOLFILE and set as percent
            #   echo -e setvol `<$VOLFILE`\\nclose | nc -w 1 localhost 6600
            # volume handling alternative with amixer not mpd (2020-06-12 related to ticket #973)
            # amixer sset \'$AUDIOIFACENAME\' `<$VOLFILE`%
            # delete $VOLFILE
            #  rm -f $VOLFILE
            # fi

            # Now load and play
            # ${PATHDATA}/resume_play.sh -c=resume -d="${FOLDER}"

            # # Check if RESUME is switched on
            # if [ $RESUME == "ON" ] || [ $SINGLE == "ON" ];
            # then
            #
            #    # Check if we got a "savepos" command after the last "resume".
            #      Otherwise we assume that the playlist was played until the end.
            #    # In this case, start the playlist from beginning
            #    if [ $PLAYSTATUS == "Stopped" ]
            #    then
            #        # Get the playlist position of the file from mpd
            #        # Alternative approach: "mpc searchplay xx && mpc seek yy"
            #        PLAYLISTPOS=$(echo -e playlistfind filename \"$CURRENTFILENAME\"\\nclose |
            #                                            nc -w 1 localhost 6600 | grep -o -P '(?<=Pos: ).*')
            #
            #        # If the file is found, it is played from ELAPSED, otherwise start playlist from beginning.
            #          If we got a playlist position
            #        # play from that position, not the saved one.
            #        if [ ! -z $PLAYLISTPOS ] && [ -z $VALUE ] ;
            #        then
            #            # doesnt work correctly
            #            # echo -e seek $PLAYLISTPOS $ELAPSED \\nclose | nc -w 1 localhost 6600
            #            # workaround, see https://github.com/MiczFlor/RPi-Jukebox-RFID/issues/878#issuecomment
            #            echo -e "play $PLAYLISTPOS" | nc -w 1 localhost 6600
            #            echo -e seekcur $ELAPSED \\nclose | nc -w 1 localhost 6600
            #        else
            #            echo -e "play $VALUE" | nc -w 1 localhost 6600
            #        fi
            #        # If the playlist ends without any stop/shutdown/new swipe (you've listened to all of the tracks),
            #        # there's no savepos event and we would resume at the last position anywhere in the playlist.
            #        # To catch these, we signal it to the next "resume" call via writing it to folder.conf that
            #        # we still assume that the audio is playing.
            #        # be anything here, as we won't use the information if "Playing" is found by "resume".
            #
            #        # set the vars we need to change
            #        PLAYSTATUS="Playing"
            #
            #    else
            #        # We assume that the playlist ran to the end the last time and start from the beginning.
            #        # Or: playlist is playing and we've got a play from playlist position command.
            #        echo -e "play $VALUE" | nc -w 1 localhost 6600
            #    fi
            # else
            #    # if no last played data exists (resume play disabled),
            #    we play the playlist from the beginning or the given playlist position
            #    echo -e "play $VALUE" | nc -w 1 localhost 6600
            # fi

            if self.current_folder_status["RESUME"] != "OFF" or self.current_folder_status["SINGLE"] != "OFF":
                if self.current_folder_status["PLAYSTATUS"] == "Stopped":

                    self.map_filename_to_playlist_pos()

                    # PLAYLISTPOS=$(echo -e playlistfind filename \"$CURRENTFILENAME\"\\nclose |
                    #          nc -w 1 localhost 6600 | grep -o -P '(?<=Pos: ).*')

                    self.current_folder_status["PLAYSTATUS"] = "Playing"
                else:
                    self.mpd_client.play()  # what is in value here? songpos
            else:
                # Begins playing the playlist at song number SONGPOS.
                self.mpd_client.play()  # what is in value here? songpos

        # write latest folder played to settings file
        # sudo echo ${FOLDER} > ${PATHDATA}/../settings/Latest_Folder_Played

        time.sleep(0.3)

        song = self.mpd_retry_with_mutex(self.mpd_client.currentsong)

        self.current_folder_status["CURRENTFILENAME"] = song.get('file')
        self.current_folder_status["ELAPSED"] = 0
        self.current_folder_status["PLAYSTATUS"] = "Stopped"
        self.current_folder_status["RESUME"] = "OFF"
        self.current_folder_status["SHUFFLE"] = "OFF"
        self.current_folder_status["LOOP"] = "OFF"
        self.current_folder_status["SINGLE"] = "OFF"
        status = self.mpd_status


<<<<<<< HEAD
        return ({'object': 'player', 'method': 'playlistaddplay', 'params': {'status': status}})

    def playerstatus(self):
        status = self.mpd_status

        return ({'object': 'player', 'method': 'playerstatus', 'params': {'status': status}})
=======
    def playerstatus(self):
        return (self.mpd_status)
>>>>>>> 6d7d6e66

    def playlistinfo(self):
        playlistinfo = (self.mpd_retry_with_mutex(self.mpd_client.playlistinfo))
        return ({'object': 'player', 'method': 'playlistinfo', 'params': playlistinfo})

    # Attention: MPD.listal will consume a lot of memory with large libs.. should be refactored at some point
    def list_all_dirs(self):
        list = self.mpd_retry_with_mutex(self.mpd_client.listall)
        # list = [entry for entry in list if 'directory' in entry]

        return ({'object': 'player', 'method': 'listall', 'params': {'list': list}})

    def list_albums(self):
        albums = self.mpd_retry_with_mutex(self.mpd_client.lsinfo)
        # albums = filter(lambda x: x, albums)

        time.sleep(0.3)

        return ({'object': 'player', 'method': 'list_albums', 'params': {'albums': albums}})<|MERGE_RESOLUTION|>--- conflicted
+++ resolved
@@ -106,7 +106,6 @@
         return ({'result': 'mpd', 'version': self.mpd_retry_with_mutex(self.mpd_client.mpd_version)})
 
     def play(self, songid=None):
-<<<<<<< HEAD
         if songid is None:
             songid = 0
 
@@ -114,11 +113,6 @@
             self.mpd_retry_with_mutex(self.mpd_client.play)
         else:
             self.mpd_retry_with_mutex(self.mpd_client.play, songid)
-=======
-
-        if songid is None:
-            songid = 1
->>>>>>> 6d7d6e66
 
         time.sleep(.3)
         status = self.mpd_status
@@ -128,40 +122,30 @@
     def stop(self):
         self.mpd_retry_with_mutex(self.mpd_client.stop)
 
-<<<<<<< HEAD
         time.sleep(.3)
         status = self.mpd_status
 
         return ({'object': 'player', 'method': 'stop', 'params': {'status': status}})
 
-=======
->>>>>>> 6d7d6e66
     def pause(self):
         self.mpd_retry_with_mutex(self.mpd_client.pause, 1)
 
-<<<<<<< HEAD
         time.sleep(.3)
         status = self.mpd_status
 
         return ({'object': 'player', 'method': 'pause', 'params': {'status': status}})
 
-=======
->>>>>>> 6d7d6e66
     def prev(self):
         self.mpd_retry_with_mutex(self.mpd_client.previous)
 
-<<<<<<< HEAD
         time.sleep(.3)
         status = self.mpd_status
 
         return ({'object': 'player', 'method': 'prev', 'params': {'status': status}})
 
-=======
->>>>>>> 6d7d6e66
     def next(self):
         self.mpd_retry_with_mutex(self.mpd_client.next)
 
-<<<<<<< HEAD
         time.sleep(.3)
         status = self.mpd_status
 
@@ -175,12 +159,6 @@
         status = self.mpd_status
 
         return ({'object': 'player', 'method': 'seek', 'params': {'status': status}})
-=======
-    def seek(self, time):
-        if time is not None:
-            self.mpd_retry_with_mutex(self.mpd_client.seekcur, time)
-        return ({})
->>>>>>> 6d7d6e66
 
     def replay(self):
         return ({})
@@ -200,15 +178,10 @@
         self.mpd_retry_with_mutex(self.mpd_client.single, single)
         return ({})
 
-<<<<<<< HEAD
     def get_current_song(self, param):
         status = self.mpd_status
 
         return ({'object': 'player', 'method': 'next', 'params': {'status': status}})
-=======
-    def get_current_song(self):
-        return {'resp': self.mpd_retry_with_mutex(self.mpd_client.currentsong)}
->>>>>>> 6d7d6e66
 
     def map_filename_to_playlist_pos(self, filename):
         logger.error("map_filename_to_playlist_pos not yet implemented")
@@ -247,11 +220,6 @@
         # Read the current config file (include will execute == read)
         # . "$AUDIOFOLDERSPATH/$FOLDER/folder.conf"
 
-<<<<<<< HEAD
-        # folder = param.get("folder")
-
-=======
->>>>>>> 6d7d6e66
         logger.info(f"playing folder: {folder}")
         self.mpd_retry_with_mutex(self.mpd_client.clear)
 
@@ -403,17 +371,12 @@
         status = self.mpd_status
 
 
-<<<<<<< HEAD
         return ({'object': 'player', 'method': 'playlistaddplay', 'params': {'status': status}})
 
     def playerstatus(self):
         status = self.mpd_status
 
         return ({'object': 'player', 'method': 'playerstatus', 'params': {'status': status}})
-=======
-    def playerstatus(self):
-        return (self.mpd_status)
->>>>>>> 6d7d6e66
 
     def playlistinfo(self):
         playlistinfo = (self.mpd_retry_with_mutex(self.mpd_client.playlistinfo))
