--- conflicted
+++ resolved
@@ -247,16 +247,6 @@
         $CMDPLAYCUSTOMPLS)
             $PATHDATA/playout_controls.sh -c=playlistaddplay -v="PhonieCustomPLS" -d="PhonieCustomPLS"
             ;;
-<<<<<<< HEAD
-        $STARTRECORD600)
-            #start recorder for -v seconds
-            $PATHDATA/playout_controls.sh -c=recordstart -v=600
-            ;;
-        $STOPRECORD)
-            $PATHDATA/playout_controls.sh -c=recordstop
-            ;;
-=======
->>>>>>> 8b9cd130
         $RECORDSTART600)
             #start recorder for -v seconds
             $PATHDATA/playout_controls.sh -c=recordstart -v=600
