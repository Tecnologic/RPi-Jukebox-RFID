#!/usr/bin/env python3
# -*- coding: utf-8 -*-

# import json
import os, sys, signal
# from mpd import MPDClient
import configparser
# from RawConfigParserExtended import RawConfigParserExtended
from Phoniebox import Phoniebox

# get absolute path of this script
dir_path = os.path.dirname(os.path.realpath(__file__))
defaultconfigFilePath = os.path.join(dir_path, './phoniebox.conf')


def is_int(s):
    """ return True if string is an int """
    try:
        int(s)
        return True
    except ValueError:
        return False


def str2bool(s):
    """ convert string to a python boolean """
    return s.lower() in ("yes", "true", "t", "1")


def str2num(s):
    """ convert string to an int or a float """
    try:
        return int(s)
    except ValueError:
        return float(s)


class PhonieboxConfigChanger(Phoniebox):

    def __init__(self, configFilePath=defaultconfigFilePath):
        Phoniebox.__init__(self, configFilePath)

    def assigncard(self, cardid, uri):
        section = cardid
        # set uri and cardid for card (section = cardid)
        if not section in self.cardAssignments.sections():
            self.cardAssignments.add_section(section)
        self.cardAssignments.set(section, "cardid", cardid)
        self.cardAssignments.set(section, "uri", uri)
        # write updated assignments to file
        with open(self.config['card_assignments_file'], 'w') as cardAssignmentsFile:
            self.cardAssignments.write(cardAssignmentsFile)

    def removecard(self, cardid):
        section = cardid
        if section in self.cardAssignments.sections():
            self.cardAssignments.remove_section(section)
        # write updated assignments to file
        with open(self.config['card_assignments_file'], 'w') as f:
            self.cardAssignments.write(f)

    def set(self, section, key, value):
        try:
            num = int(section)
            parser = self.cardAssignments
            config_file = self.config.get("phoniebox", "card_assignments_file")
        except ValueError:
            parser = self.config
<<<<<<< HEAD
            config_file = self.configFilePath
=======
>>>>>>> 33814f22
        # update value
        try:
            parser.set(section, key, value)
            self.debug("Set {} = {} in section {}".format(key, value, section))
        except configparser.NoSectionError as e:
<<<<<<< HEAD
            raise configparser.NoSectionError(e)
        # write to file
#        with open(config_file, 'w') as f:
#            parser.write(f)
=======
            raise e
>>>>>>> 33814f22

    def get(self, section, t="ini"):
        try:
            num = int(section)
            parser = self.cardAssignments
        except ValueError:
            parser = self.config

        if t == "json":
            print(parser.as_json(section))
        elif t == "dict":
            print(parser.as_dict(section))
        else:
            print(parser.print_ini(section))

    def print_usage(self):
        print("Usage: {} set ".format(sys.argv[0]))

<<<<<<< HEAD
def main(self):
=======
>>>>>>> 33814f22

def main(self):

    cmdlist = ["assigncard", "removecard", "set", "get"]

    if len(sys.argv) < 1:
        sys.exit()
    else:
        if sys.argv[1] in cmdlist:
            configFilePath = defaultconfigFilePath
            cmd = sys.argv[1]
            shift = 0
        else:
            configFilePath = sys.argv[1]
            cmd = sys.argv[2]
            shift = 1

        ConfigChanger = PhonieboxConfigChanger(configFilePath)
        try:
            if cmd == "assigncard":
                cardid = sys.argv[2+shift]
                uri = sys.argv[3+shift]
                ConfigChanger.assigncard(cardid, uri)
            elif cmd == "removecard":
                cardid = sys.argv[2+shift]
                ConfigChanger.removecard(cardid)
            elif cmd == "set":
                section = sys.argv[2+shift]
                key = sys.argv[3+shift]
                value = sys.argv[4+shift]
                ConfigChanger.set(section, key, value)
            elif cmd == "get":
                section = sys.argv[2+shift]
                try:
                    t = sys.argv[3+shift]
                except:
                    t = "ini"
                ConfigChanger.get(section, t)
            else:
                # will never be reached
                print("supported commands are {} and {}".format(", ".join(cmdlist[:-1]), cmdlist[-1]))
        except:
            self.print_usage()

<<<<<<< HEAD
=======

>>>>>>> 33814f22
if __name__ == "__main__":
    main()<|MERGE_RESOLUTION|>--- conflicted
+++ resolved
@@ -66,23 +66,12 @@
             config_file = self.config.get("phoniebox", "card_assignments_file")
         except ValueError:
             parser = self.config
-<<<<<<< HEAD
-            config_file = self.configFilePath
-=======
->>>>>>> 33814f22
         # update value
         try:
             parser.set(section, key, value)
             self.debug("Set {} = {} in section {}".format(key, value, section))
         except configparser.NoSectionError as e:
-<<<<<<< HEAD
-            raise configparser.NoSectionError(e)
-        # write to file
-#        with open(config_file, 'w') as f:
-#            parser.write(f)
-=======
             raise e
->>>>>>> 33814f22
 
     def get(self, section, t="ini"):
         try:
@@ -101,10 +90,6 @@
     def print_usage(self):
         print("Usage: {} set ".format(sys.argv[0]))
 
-<<<<<<< HEAD
-def main(self):
-=======
->>>>>>> 33814f22
 
 def main(self):
 
@@ -149,9 +134,6 @@
         except:
             self.print_usage()
 
-<<<<<<< HEAD
-=======
 
->>>>>>> 33814f22
 if __name__ == "__main__":
     main()